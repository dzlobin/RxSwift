--- conflicted
+++ resolved
@@ -18,30 +18,30 @@
 func convertURLRequestToCurlCommand(request: NSURLRequest) -> String {
     let method = request.HTTPMethod ?? "GET"
     var returnValue = "curl -i -v -X \(method) "
-        
+
     if  request.HTTPMethod == "POST" && request.HTTPBody != nil {
         let maybeBody = NSString(data: request.HTTPBody!, encoding: NSUTF8StringEncoding) as? String
         if let body = maybeBody {
             returnValue += "-d \"\(body)\""
         }
     }
-    
+
     for (key, value) in request.allHTTPHeaderFields ?? [:] {
         let escapedKey = escapeTerminalString((key as String) ?? "")
         let escapedValue = escapeTerminalString((value as String) ?? "")
         returnValue += "-H \"\(escapedKey): \(escapedValue)\" "
     }
-    
+
     let URLString = request.URL?.absoluteString ?? "<unkown url>"
-    
+
     returnValue += "\"\(escapeTerminalString(URLString))\""
-    
+
     return returnValue
 }
 
 func convertResponseToString(data: NSData!, _ response: NSURLResponse!, _ error: NSError!, _ interval: NSTimeInterval) -> String {
     let ms = Int(interval * 1000)
-    
+
     if let response = response as? NSHTTPURLResponse {
         if 200 ..< 300 ~= response.statusCode {
             return "Success (\(ms)ms): Status \(response.statusCode)"
@@ -57,36 +57,29 @@
         }
         return "Failure (\(ms)ms): NSError > \(error)"
     }
-    
+
     return "<Unhandled response from server>"
 }
 
 extension NSURLSession {
     public func rx_response(request: NSURLRequest) -> Observable<(NSData!, NSURLResponse!)> {
         return create { observer in
-            
+
             // smart compiler should be able to optimize this out
             var d: NSDate?
-            
+
             if Logging.URLRequests(request) {
                 d = NSDate()
             }
-            
+
             let task = self.dataTaskWithRequest(request) { (data, response, error) in
-                
-<<<<<<< HEAD
-                if Logging.URLRequests {
-                    let interval = NSDate().timeIntervalSinceDate(d)
+
+                if Logging.URLRequests(request) {
+                    let interval = NSDate().timeIntervalSinceDate(d ?? NSDate())
                     print(convertURLRequestToCurlCommand(request))
                     print(convertResponseToString(data, response, error, interval))
-=======
-                if Logging.URLRequests(request) {
-                    let interval = NSDate().timeIntervalSinceDate(d ?? NSDate())
-                    println(convertURLRequestToCurlCommand(request))
-                    println(convertResponseToString(data, response, error, interval))
->>>>>>> f978d02c
                 }
-                
+
                 if data == nil || response == nil {
                     sendError(observer, error ?? UnknownError)
                 }
@@ -95,17 +88,17 @@
                     sendCompleted(observer)
                 }
             }
-            
-            
+
+
             let t = task
-            t.resume()            
-                
+            t.resume()
+
             return AnonymousDisposable {
                 task.cancel()
             }
         }
     }
-    
+
     public func rx_data(request: NSURLRequest) -> Observable<NSData> {
         return rx_response(request) >- mapOrDie { (data, response) -> RxResult<NSData> in
             if let response = response as? NSHTTPURLResponse {
@@ -118,12 +111,12 @@
             }
             else {
                 rxFatalError("response = nil")
-                
+
                 return failure(UnknownError)
             }
         }
     }
-    
+
     public func rx_JSON(request: NSURLRequest) -> Observable<AnyObject!> {
         return rx_data(request) >- mapOrDie { (data) -> RxResult<AnyObject!> in
             do {
@@ -136,10 +129,10 @@
             catch {
                 return failure(UnknownError)
             }
-            
+
         }
     }
-    
+
     public func rx_JSON(URL: NSURL) -> Observable<AnyObject!> {
         return rx_JSON(NSURLRequest(URL: URL))
     }
