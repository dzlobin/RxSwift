//
//  TailRecursiveSink.swift
//  Rx
//
//  Created by Krunoslav Zaher on 3/21/15.
//  Copyright (c) 2015 Krunoslav Zaher. All rights reserved.
//

import Foundation

/// This class is usually used with `Generator` version of the operators.
class TailRecursiveSink<S: SequenceType, O: ObserverType where S.Generator.Element: ObservableConvertibleType, S.Generator.Element.E == O.E> : Sink<O>, ObserverType {
    typealias E = O.E
    
<<<<<<< HEAD
    private var _generators: [S.Generator] = []
    private var _disposed: Bool = false
    private var _subscription = SerialDisposable()
    
    // this is thread safe objec
    private var _gate = AsyncLock()
=======
    var generators: [S.Generator] = []
    var disposed = false
    var subscription = SerialDisposable()
    
    // this is thread safe object
    var gate = AsyncLock()
>>>>>>> 7acb77a4
    
    override init(observer: O, cancel: Disposable) {
        super.init(observer: observer, cancel: cancel)
    }
    
    func run(sources: S.Generator) -> Disposable {
        _generators.append(sources)
        
        scheduleMoveNext()
        
        let disposeSinkStack = AnonymousDisposable {
            self.schedule {
                self.disposePrivate()
            }
        }
        
        return StableCompositeDisposable.create(_subscription, disposeSinkStack)
    }
    
    func scheduleMoveNext() {
        return schedule {
            self.moveNext()
        }
    }
    
    // simple implementation for now
    func schedule(action: () -> Void) {
        _gate.wait(action)
    }

    func done() {
        observer?.on(.Completed)
        dispose()
    }
    
    func extract(observable: Observable<E>) -> S.Generator? {
        abstractMethod()
    }
    
    func on(event: Event<E>) {
        abstractMethod()
    }
    
    // should be done on gate locked

    private func moveNext() {
        var next: Observable<E>? = nil;
        
        repeat {
            if _generators.count == 0 {
                break
            }
            
            if _disposed {
                return
            }
            
            var e = _generators.last!
            
            let nextCandidate = e.next()?.asObservable()
<<<<<<< HEAD
            _generators.removeLast()
            _generators.append(e)
        
=======
            generators.removeLast()
            generators.append(e)

>>>>>>> 7acb77a4
            if nextCandidate == nil {
                _generators.removeLast()
                continue;
            }
       
            let nextGenerator = extract(nextCandidate!)
        
            if let nextGenerator = nextGenerator {
                self._generators.append(nextGenerator)
            }
            else {
                next = nextCandidate
            }
        } while next == nil
        
        if next == nil  {
            done()
            return
        }
        
        let subscription2 = next!.subscribeSafe(self)
        _subscription.disposable = subscription2
    }
    
    private func disposePrivate() {
        _disposed = true
        _generators.removeAll(keepCapacity: false)
    }
    
}<|MERGE_RESOLUTION|>--- conflicted
+++ resolved
@@ -12,21 +12,12 @@
 class TailRecursiveSink<S: SequenceType, O: ObserverType where S.Generator.Element: ObservableConvertibleType, S.Generator.Element.E == O.E> : Sink<O>, ObserverType {
     typealias E = O.E
     
-<<<<<<< HEAD
-    private var _generators: [S.Generator] = []
-    private var _disposed: Bool = false
-    private var _subscription = SerialDisposable()
-    
-    // this is thread safe objec
-    private var _gate = AsyncLock()
-=======
-    var generators: [S.Generator] = []
-    var disposed = false
-    var subscription = SerialDisposable()
+    var _generators:[S.Generator] = []
+    var _disposed = false
+    var _subscription = SerialDisposable()
     
     // this is thread safe object
-    var gate = AsyncLock()
->>>>>>> 7acb77a4
+    var _gate = AsyncLock()
     
     override init(observer: O, cancel: Disposable) {
         super.init(observer: observer, cancel: cancel)
@@ -73,7 +64,7 @@
     // should be done on gate locked
 
     private func moveNext() {
-        var next: Observable<E>? = nil;
+        var next: Observable<E>? = nil
         
         repeat {
             if _generators.count == 0 {
@@ -87,15 +78,9 @@
             var e = _generators.last!
             
             let nextCandidate = e.next()?.asObservable()
-<<<<<<< HEAD
             _generators.removeLast()
             _generators.append(e)
-        
-=======
-            generators.removeLast()
-            generators.append(e)
 
->>>>>>> 7acb77a4
             if nextCandidate == nil {
                 _generators.removeLast()
                 continue;
