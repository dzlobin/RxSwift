--- conflicted
+++ resolved
@@ -18,13 +18,13 @@
     typealias TimeInterval = S.TimeInterval
     typealias RecursiveScheduler = AnyRecursiveScheduler<SchedulePeriodicRecursiveCommand, S.TimeInterval>
     
-    private let _scheduler: S
-    private let _startAfter: TimeInterval
-    private let _period: TimeInterval
-    private let _action: RecursiveAction
+    let _scheduler: S
+    let _startAfter: TimeInterval
+    let _period: TimeInterval
+    let _action: RecursiveAction
     
-    private var _state: State
-    private var _pendingTickCount: Int32 = 0
+    var _state: State
+    var _pendingTickCount: Int32 = 0
     
     init(scheduler: S, startAfter: TimeInterval, period: TimeInterval, action: RecursiveAction, state: State) {
         _scheduler = scheduler
@@ -35,44 +35,28 @@
     }
     
     func start() -> Disposable {
-        return _scheduler.scheduleRecursive(SchedulePeriodicRecursiveCommand.Tick, dueTime: _startAfter, action: tick)
+        return _scheduler.scheduleRecursive(SchedulePeriodicRecursiveCommand.Tick, dueTime: _startAfter, action: self.tick)
     }
     
-<<<<<<< HEAD
-    func tick(command: SchedulePeriodicRecursiveCommand, scheduler: RecursiveScheduler) {
-        switch command {
-        case .Tick:
-            scheduler.schedule(.Tick, dueTime: _period)
-            
-            if OSAtomicIncrement32(&_pendingTickCount) == 1 {
-                tick(.DispatchStart, scheduler: scheduler)
-            }
-        case .DispatchStart:
-            _state = _action(_state)
-            scheduler.schedule(SchedulePeriodicRecursiveCommand.DispatchEnd)
-        case .DispatchEnd:
-            if OSAtomicDecrement32(&_pendingTickCount) > 0 {
-=======
     func tick(command: SchedulePeriodicRecursiveCommand, scheduler: RecursiveScheduler) -> Void {
         // Tries to emulate periodic scheduling as best as possible.
         // The problem that could arise is if handling periodic ticks take too long, or
         // tick interval is short.
         switch command {
         case .Tick:
-            scheduler.schedule(.Tick, dueTime: self.period)
-
+            scheduler.schedule(.Tick, dueTime: _period)
+            
             // The idea is that if on tick there wasn't any item enqueued, schedule to perform work immediatelly.
             // Else work will be scheduled after previous enqueued work completes.
-            if OSAtomicIncrement32(&pendingTickCount) == 1 {
+            if OSAtomicIncrement32(&_pendingTickCount) == 1 {
                 self.tick(.DispatchStart, scheduler: scheduler)
             }
-
+            
         case .DispatchStart:
-            self.state = action(state)
+            _state = _action(_state)
             // Start work and schedule check is this last batch of work
-            if OSAtomicDecrement32(&pendingTickCount) > 0 {
+            if OSAtomicDecrement32(&_pendingTickCount) > 0 {
                 // This gives priority to scheduler emulation, it's not perfect, but helps
->>>>>>> d22a8fda
                 scheduler.schedule(SchedulePeriodicRecursiveCommand.DispatchStart)
             }
         }
